--- conflicted
+++ resolved
@@ -10,9 +10,9 @@
 
 - **GPU Kernel Optimization**: Reimplement PyTorch functions using CUDA, Triton or Metal, optimizing for `latency`, `throughput`, or `memory_bandwidth`.
 - **Model Development**: Tune feature transformations or architectures, optimizing for `validation_accuracy`, `AUC`, or `Sharpe Ratio`.
-- **Prompt Engineering**: Refine prompts for LLMs, optimizing for  `win_rate`, `relevance`, or `format_adherence`
+- **Prompt Engineering**: Refine prompts for LLMs, optimizing for `win_rate`, `relevance`, or `format_adherence`
 
-https://github.com/user-attachments/assets/cb724ef1-bff6-4757-b457-d3b2201ede81
+![Weco CLI Demo](https://github.com/user-attachments/assets/cb724ef1-bff6-4757-b457-d3b2201ede81)
 
 ---
 
@@ -24,42 +24,6 @@
 
 ---
 
-<<<<<<< HEAD
-## Example Use Cases
-
-Here's how `weco` can be applied to common ML engineering tasks:
-
-- **GPU Kernel Optimization:**
-
-  - **Goal:** Improve the speed or efficiency of low-level GPU code.
-  - **How:** `weco` iteratively refines CUDA, Triton, Metal, or other kernel code specified in your `--source` file.
-  - **`--eval-command`:** Typically runs a script that compiles the kernel, executes it, and benchmarks performance (e.g., latency, throughput).
-  - **`--metric`:** Examples include `latency`, `throughput`, `TFLOPS`, `memory_bandwidth`. Optimize to `minimize` latency or `maximize` throughput.
-
-- **Feature Engineering:**
-
-  - **Goal:** Discover better data transformations or feature combinations for your machine learning models.
-  - **How:** `weco` explores different processing steps or parameters within your feature transformation code (`--source`).
-  - **`--eval-command`:** Executes a script that applies the features, trains/validates a model using those features, and prints a performance score.
-  - **`--metric`:** Examples include `accuracy`, `AUC`, `F1-score`, `validation_loss`. Usually optimized to `maximize` accuracy/AUC/F1 or `minimize` loss.
-
-- **Model Development:**
-
-  - **Goal:** Tune hyperparameters or experiment with small architectural changes directly within your model's code.
-  - **How:** `weco` modifies hyperparameter values (like learning rate, layer sizes if defined in the code) or structural elements in your model definition (`--source`).
-  - **`--eval-command`:** Runs your model training and evaluation script, printing the key performance indicator.
-  - **`--metric`:** Examples include `validation_accuracy`, `test_loss`, `inference_time`, `perplexity`. Optimize according to the metric's nature (e.g., `maximize` accuracy, `minimize` loss).
-
-- **Prompt Engineering:**
-  - **Goal:** Refine prompts used within larger systems (e.g., for LLM interactions) to achieve better or more consistent outputs.
-  - **How:** `weco` modifies prompt templates, examples, or instructions stored in the `--source` file.
-  - **`--eval-command`:** Executes a script that uses the prompt, generates an output, evaluates that output against desired criteria (e.g., using another LLM, checking for keywords, format validation), and prints a score.
-  - **`--metric`:** Examples include `quality_score`, `relevance`, `task_success_rate`, `format_adherence`. Usually optimized to `maximize`.
-
----
-
-=======
->>>>>>> c19078e3
 ## Setup
 
 1.  **Install the Package:**
@@ -107,45 +71,17 @@
 
 ---
 
-<<<<<<< HEAD
 ### `weco run` Command
 
 This command starts the optimization process.
 
-**Examples:**
-=======
-### Example: Optimizing Simple PyTorch Operations
+**Example: Optimizing Simple PyTorch Operations**
 
 This basic example shows how to optimize a simple PyTorch function for speedup.
->>>>>>> c19078e3
 
 For more advanced examples, including **[Metal/MLX](/examples/metal/README.md), [Triton](/examples/triton/README.md), [CUDA kernel optimization](/examples/cuda/README.md)**, and **[ML model optimization](/examples/spaceship-titanic/README.md)**, please see the `README.md` files within the corresponding subdirectories under the [`examples/`](./examples/) folder.
 
 ```bash
-<<<<<<< HEAD
-weco run --source examples/simple-torch/optimize.py \
-         --eval-command "python examples/simple-torch/evaluate.py --solution-path examples/simple-torch/optimize.py --device mps" \
-         --metric speedup \
-         --maximize true \
-         --steps 15 \
-         --model o3-mini \
-         --additional-instructions "Fuse operations in the forward method while ensuring the max float deviation remains small. Maintain the same format of the code."
-```
-
-**Example 2: Optimizing MLX operations with instructions from a file**
-
-Sometimes, additional context or instructions are too complex for a single command-line string. You can provide a path to a file containing these instructions.
-
-```bash
-weco run --source examples/simple-mlx/optimize.py \
-         --eval-command "python examples/simple-mlx/evaluate.py --solution-path examples/simple-mlx/optimize.py" \
-         --metric speedup \
-         --maximize true \
-         --steps 30 \
-         --model o3-mini \
-         --additional-instructions examples/simple-mlx/metal-examples.rst
-```
-=======
 # Navigate to the example directory
 cd examples/hello-kernel-world
 
@@ -153,7 +89,7 @@
 pip install torch
 
 # Run Weco
-weco --source optimize.py \
+weco run --source optimize.py \
      --eval-command "python evaluate.py --solution-path optimize.py --device cpu" \
      --metric speedup \
      --maximize true \
@@ -163,11 +99,11 @@
 ```
 
 **Note:** If you have an NVIDIA GPU, change the device in the `--eval-command` to `cuda`. If you are running this on Apple Silicon, set it to `mps`.
->>>>>>> c19078e3
+
+---
 
 **Arguments for `weco run`:**
 
-<<<<<<< HEAD
 | Argument                    | Description                                                                                                                                                               | Required |
 | :-------------------------- | :------------------------------------------------------------------------------------------------------------------------------------------------------------------------ | :------- |
 | `--source`                  | Path to the source code file that will be optimized (e.g., `optimize.py`).                                                                                                | Yes      |
@@ -177,6 +113,8 @@
 | `--steps`                   | Number of optimization steps (LLM iterations) to run.                                                                                                                     | Yes      |
 | `--model`                   | Model identifier for the LLM to use (e.g., `gpt-4o`, `claude-3.5-sonnet`). Recommended models to try include `o3-mini`, `claude-3-haiku`, and `gemini-2.5-pro-exp-03-25`. | Yes      |
 | `--additional-instructions` | (Optional) Natural language description of specific instructions OR path to a file containing detailed instructions to guide the LLM.                                     | No       |
+| `--log-dir`                 | (Optional) Path to the directory to log intermediate steps and final optimization result. Defaults to `.runs/`.                                                           | No       |
+| `--preserve-source`         | (Optional) If set, do not overwrite the original `--source` file. Modifications and the best solution will still be saved in the `--log-dir`.                             | No       |
 
 ---
 
@@ -188,21 +126,6 @@
 weco logout
 ```
 
-=======
-### Command Line Arguments
-
-| Argument                    | Description                                                                                                                                                              | Required |
-| :-------------------------- | :----------------------------------------------------------------------------------------------------------------------------------------------------------------------- | :------- |
-| `--source`                  | Path to the source code file that will be optimized (e.g., `optimize.py`).                                                                                               | Yes      |
-| `--eval-command`            | Command to run for evaluating the code in `--source`. This command should print the target `--metric` and its value to the terminal (stdout/stderr). See note below.     | Yes      |
-| `--metric`                  | The name of the metric you want to optimize (e.g., 'accuracy', 'speedup', 'loss'). This metric name should match what's printed by your `--eval-command`.                | Yes      |
-| `--maximize`                | Whether to maximize (`true`) or minimize (`false`) the metric.                                                                                                           | Yes      |
-| `--steps`                   | Number of optimization steps (LLM iterations) to run.                                                                                                                    | Yes      |
-| `--model`                   | Model identifier for the LLM to use (e.g., `gpt-4o`, `claude-3.7-sonnet`). Recommended models to try include `o4-mini`, and `gemini-2.5-pro-exp-03-25`.| Yes      |
-| `--additional-instructions` | (Optional) Natural language description of specific instructions OR path to a file containing detailed instructions to guide the LLM.                                    | No       |
-| `--log-dir`                 | (Optional) Path to the directory to log intermediate steps and final optimization result. Defaults to `.runs/`.                                                          | No       |
-| `--preserve-source`         | (Optional) If set, do not overwrite the original `--source` file. Modifications and the best solution will still be saved in the `--log-dir`.                                | No       |
-
 ---
 
 ### Performance & Expectations
@@ -210,13 +133,13 @@
 Weco, powered by the AIDE algorithm, optimizes code iteratively based on your evaluation results. Achieving significant improvements, especially on complex research-level tasks, often requires substantial exploration time.
 
 The following plot from the independent [Research Engineering Benchmark (RE-Bench)](https://metr.org/AI_R_D_Evaluation_Report.pdf) report shows the performance of AIDE (the algorithm behind Weco) on challenging ML research engineering tasks over different time budgets.
+
 <p align="center">
 <img src="https://github.com/user-attachments/assets/ff0e471d-2f50-4e2d-b718-874862f533df" alt="RE-Bench Performance Across Time" width="60%"/>
 </p>
 
 As shown, AIDE demonstrates strong performance gains over time, surpassing lower human expert percentiles within hours and continuing to improve. This highlights the potential of evaluation-driven optimization but also indicates that reaching high levels of performance comparable to human experts on difficult benchmarks can take considerable time (tens of hours in this specific benchmark, corresponding to many `--steps` in the Weco CLI). Factor this into your planning when setting the number of `--steps` for your optimization runs.
 
->>>>>>> c19078e3
 ---
 
 ### Important Note on Evaluation
