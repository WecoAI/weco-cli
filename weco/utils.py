--- conflicted
+++ resolved
@@ -124,7 +124,6 @@
 
 
 # Other helper functions
-<<<<<<< HEAD
 def run_evaluation(eval_command: str, timeout: int | None = None) -> str:
     """Run the evaluation command on the code and return the output."""
 
@@ -137,10 +136,10 @@
             if len(output) > 0:
                 output += "\n"
             output += result.stdout
-        return output
+        return truncate_output(output)
     except subprocess.TimeoutExpired:
         return f"Evaluation timed out after {'an unspecified duration' if timeout is None else f'{timeout} seconds'}."
-=======
+
 DEFAULT_MAX_LINES = 50
 DEFAULT_MAX_CHARS = 5000
 
@@ -172,23 +171,6 @@
         output = f"... ({prefix_text})\n{output}"
 
     return output
-
-
-def run_evaluation(eval_command: str) -> str:
-    """Run the evaluation command on the code and return the output."""
-
-    # Run the eval command as is
-    result = subprocess.run(eval_command, shell=True, capture_output=True, text=True, check=False)
-
-    # Combine stdout and stderr for complete output
-    output = result.stderr if result.stderr else ""
-    if result.stdout:
-        if len(output) > 0:
-            output += "\n"
-        output += result.stdout
-
-    return truncate_output(output)
->>>>>>> 7749a512
 
 
 # Update Check Function
