--- conflicted
+++ resolved
@@ -103,8 +103,8 @@
                     if token_response.status_code == 202:
                         token_data = token_response.json()
                         if token_data.get("error") == "authorization_pending":
-                             live_status.update("Waiting... (authorization pending)")
-                             continue # Continue polling
+                            live_status.update("Waiting... (authorization pending)")
+                            continue  # Continue polling
                         else:
                             # Unexpected 202 response format
                             console.print(f"\n[bold red]Error:[/] Received unexpected 202 response: {token_data}")
@@ -169,7 +169,6 @@
     parser = argparse.ArgumentParser(
         description="[bold cyan]Weco CLI[/]", formatter_class=argparse.RawDescriptionHelpFormatter
     )
-<<<<<<< HEAD
     # Add subparsers for commands like 'run' and 'logout'
     subparsers = parser.add_subparsers(dest="command", help="Available commands", required=True)  # Make command required
 
@@ -178,12 +177,8 @@
         "run", help="Run code optimization", formatter_class=argparse.RawDescriptionHelpFormatter
     )
     # Add arguments specific to the 'run' command to the run_parser
-    run_parser.add_argument("--source", type=str, required=True, help="Path to the Python source code (e.g. optimize.py)")
+    run_parser.add_argument("--source", type=str, required=True, help="Path to the source code file (e.g. optimize.py)")
     run_parser.add_argument(
-=======
-    parser.add_argument("--source", type=str, required=True, help="Path to the source code (e.g. optimize.py)")
-    parser.add_argument(
->>>>>>> c19078e3
         "--eval-command", type=str, required=True, help="Command to run for evaluation (e.g. 'python eval.py --arg1=val1')"
     )
     run_parser.add_argument("--metric", type=str, required=True, help="Metric to optimize")
@@ -194,38 +189,30 @@
         required=True,
         help="Specify 'true' to maximize the metric or 'false' to minimize.",
     )
-<<<<<<< HEAD
     run_parser.add_argument("--steps", type=int, required=True, help="Number of steps to run")
     run_parser.add_argument("--model", type=str, required=True, help="Model to use for optimization")
+    run_parser.add_argument("--log-dir", type=str, default=".runs", help="Directory to store logs and results")
     run_parser.add_argument(
-=======
-    parser.add_argument("--steps", type=int, required=True, help="Number of steps to run")
-    parser.add_argument("--model", type=str, required=True, help="Model to use for optimization")
-    parser.add_argument("--log-dir", type=str, default=".runs", help="Directory to store logs and results")
-    parser.add_argument(
->>>>>>> c19078e3
         "--additional-instructions",
         default=None,
         type=str,
         help="Description of additional instruction or path to a file containing additional instructions",
     )
-<<<<<<< HEAD
-
-    # ADD THE LOGOUT PARSER DEFINITION HERE
-    logout_parser = subparsers.add_parser("logout", help="Log out from Weco and clear saved API key.")  # noqa F841
-
-=======
-    parser.add_argument(
+    run_parser.add_argument(
         "--preserve-source",
         action="store_true",
         help="If set, do not overwrite the original source file; only save modified versions in the runs directory",
     )
->>>>>>> c19078e3
+
+    # --- Logout Command ---
+    logout_parser = subparsers.add_parser("logout", help="Log out from Weco and clear saved API key.")  # noqa F841
+
     args = parser.parse_args()
 
     # --- Handle Logout Command ---
     if args.command == "logout":
         clear_api_key()
+        console.print("[green]Logged out successfully.[/]")  # Added feedback
         sys.exit(0)
 
     # --- Handle Run Command ---
@@ -235,33 +222,30 @@
         llm_api_keys = read_api_keys_from_env()  # Read keys from client environment
 
         if not weco_api_key:
-            # console.print("You are not logged in.") # Removing redundant message
             login_choice = Prompt.ask(
-                # Updated prompt text and choices
                 "Log in to Weco to save run history or use anonymously? ([bold]L[/]ogin / [bold]S[/]kip)",
-                choices=["l", "s"],  # Only 'l' or 's' are valid inputs now
-                default="s",  # Default to skip/anonymous
+                choices=["l", "s"],
+                default="s",
             ).lower()
 
-            if login_choice == "l":  # User chose to log in
+            if login_choice == "l":
                 console.print("[cyan]Starting login process...[/]")
                 if not perform_login(console):
                     console.print("[bold red]Login process failed or was cancelled.[/]")
-                    sys.exit(1)  # Exit if login failed
-                weco_api_key = load_api_key()  # Reload key after successful login
-                if not weco_api_key:  # Check if key was actually saved
+                    sys.exit(1)
+                weco_api_key = load_api_key()
+                if not weco_api_key:
                     console.print("[bold red]Error: Login completed but failed to retrieve API key.[/]")
                     sys.exit(1)
                 console.print("[green]Login successful. Proceeding with authenticated run.[/]")
 
-            elif login_choice == "s":  # User chose to skip
+            elif login_choice == "s":
                 console.print("[yellow]Proceeding anonymously. LLM API keys must be provided via environment variables.[/]")
                 if not llm_api_keys:
                     console.print(
                         "[bold red]Error:[/] No LLM API keys found in environment (e.g., OPENAI_API_KEY). Cannot proceed anonymously."
                     )
                     sys.exit(1)
-            # No else needed as choices are restricted
 
         # --- Prepare API Call Arguments ---
         auth_headers = {}
@@ -270,7 +254,7 @@
 
         if weco_api_key:
             auth_headers["Authorization"] = f"Bearer {weco_api_key}"
-            # Don't clear metadata_keys here, backend will decide based on auth status
+            # Backend will decide whether to use client keys based on auth status
 
         # --- Main Run Logic ---
         try:
@@ -286,127 +270,25 @@
                 "debug_prob": 0.5,
                 "max_debug_depth": max(1, math.ceil(0.1 * steps)),
             }
-<<<<<<< HEAD
-=======
-            # Read API keys
-            api_keys = read_api_keys_from_env()
+            # Read additional instructions
+            additional_instructions = read_additional_instructions(additional_instructions=args.additional_instructions)
+            # Read source code path
+            source_fp = pathlib.Path(args.source)
+            # Read source code content
+            source_code = read_from_path(fp=source_fp, is_json=False)
             # API request timeout
             timeout = 800
 
-            # Read additional instructions
->>>>>>> c19078e3
-            additional_instructions = read_additional_instructions(additional_instructions=args.additional_instructions)
-            source_fp = pathlib.Path(args.source)
-            source_code = read_from_path(fp=source_fp, is_json=False)
-<<<<<<< HEAD
-            timeout = 800
-
             # --- Panel Initialization ---
-            summary_panel = SummaryPanel(maximize=maximize, metric_name=metric_name, total_steps=steps, model=args.model)
+            summary_panel = SummaryPanel(
+                maximize=maximize, metric_name=metric_name, total_steps=steps, model=args.model, runs_dir=args.log_dir
+            )
             plan_panel = PlanPanel()
-            solution_panels = SolutionPanels(metric_name=metric_name)
+            solution_panels = SolutionPanels(metric_name=metric_name, source_fp=source_fp)
             eval_output_panel = EvaluationOutputPanel()
             tree_panel = MetricTreePanel(maximize=maximize)
             layout = create_optimization_layout()
             end_optimization_layout = create_end_optimization_layout()
-=======
-
-        # Initialize panels
-        summary_panel = SummaryPanel(
-            maximize=maximize, metric_name=metric_name, total_steps=steps, model=args.model, runs_dir=args.log_dir
-        )
-        plan_panel = PlanPanel()
-        solution_panels = SolutionPanels(metric_name=metric_name, source_fp=source_fp)
-        eval_output_panel = EvaluationOutputPanel()
-        tree_panel = MetricTreePanel(maximize=maximize)
-        layout = create_optimization_layout()
-        end_optimization_layout = create_end_optimization_layout()
-
-        # Start optimization session
-        session_response = start_optimization_session(
-            console=console,
-            source_code=source_code,
-            evaluation_command=evaluation_command,
-            metric_name=metric_name,
-            maximize=maximize,
-            steps=steps,
-            code_generator_config=code_generator_config,
-            evaluator_config=evaluator_config,
-            search_policy_config=search_policy_config,
-            additional_instructions=additional_instructions,
-            api_keys=api_keys,
-            timeout=timeout,
-        )
-
-        # Define the refresh rate
-        refresh_rate = 4
-        with Live(layout, refresh_per_second=refresh_rate, screen=True) as live:
-            # Define the runs directory (.runs/<session-id>)
-            session_id = session_response["session_id"]
-            runs_dir = pathlib.Path(args.log_dir) / session_id
-            runs_dir.mkdir(parents=True, exist_ok=True)
-
-            # Save the original code (.runs/<session-id>/original.<extension>)
-            runs_copy_source_fp = runs_dir / f"original.{source_fp.suffix}"
-            write_to_path(fp=runs_copy_source_fp, content=source_code)
-
-            # Write the code string to the source file path
-            # Do this after the original code is saved
-            if not args.preserve_source:
-                write_to_path(fp=source_fp, content=session_response["code"])
-
-            # Update the panels with the initial solution
-            # Add session id now that we have it
-            summary_panel.session_id = session_id
-            # Set the step of the progress bar
-            summary_panel.set_step(step=0)
-            # Update the token counts
-            summary_panel.update_token_counts(usage=session_response["usage"])
-            # Update the plan
-            plan_panel.update(plan=session_response["plan"])
-            # Build the metric tree
-            tree_panel.build_metric_tree(
-                nodes=[
-                    {
-                        "solution_id": session_response["solution_id"],
-                        "parent_id": None,
-                        "code": session_response["code"],
-                        "step": 0,
-                        "metric_value": None,
-                        "is_buggy": False,
-                    }
-                ]
-            )
-            # Set the current solution as unevaluated since we haven't run the evaluation function and fed it back to the model yet
-            tree_panel.set_unevaluated_node(node_id=session_response["solution_id"])
-            # Update the solution panels with the initial solution and get the panel displays
-            solution_panels.update(
-                current_node=Node(
-                    id=session_response["solution_id"],
-                    parent_id=None,
-                    code=session_response["code"],
-                    metric=None,
-                    is_buggy=False,
-                ),
-                best_node=None,
-            )
-            current_solution_panel, best_solution_panel = solution_panels.get_display(current_step=0)
-
-            # Update the entire layout
-            smooth_update(
-                live=live,
-                layout=layout,
-                sections_to_update=[
-                    ("summary", summary_panel.get_display()),
-                    ("plan", plan_panel.get_display()),
-                    ("tree", tree_panel.get_display()),
-                    ("current_solution", current_solution_panel),
-                    ("best_solution", best_solution_panel),
-                    ("eval_output", eval_output_panel.get_display()),
-                ],
-                transition_delay=0.1,  # Slightly longer delay for initial display
-            )
->>>>>>> c19078e3
 
             # --- Start Optimization Session ---
             console.print("[cyan]Starting optimization session...[/]")
@@ -426,41 +308,24 @@
                 timeout=timeout,
             )
 
-<<<<<<< HEAD
             # --- Live Update Loop ---
             refresh_rate = 4
             with Live(layout, refresh_per_second=refresh_rate, screen=True) as live:
+                # Define the runs directory (.runs/<session-id>)
                 session_id = session_response["session_id"]
-                runs_dir = pathlib.Path(".runs") / session_id
+                runs_dir = pathlib.Path(args.log_dir) / session_id
                 runs_dir.mkdir(parents=True, exist_ok=True)
 
-                runs_copy_source_fp = runs_dir / "original.py"
+                # Save the original code (.runs/<session-id>/original.<extension>)
+                runs_copy_source_fp = runs_dir / f"original{source_fp.suffix}"  # Use correct suffix
                 write_to_path(fp=runs_copy_source_fp, content=source_code)
-                write_to_path(fp=source_fp, content=session_response["code"])
-=======
-            for step in range(1, steps):
-                # Re-read instructions from the original source (file path or string) BEFORE each suggest call
-                current_additional_instructions = read_additional_instructions(
-                    additional_instructions=args.additional_instructions
-                )
-                # Evaluate the current output and get the next solution
-                eval_and_next_solution_response = evaluate_feedback_then_suggest_next_solution(
-                    console=console,
-                    session_id=session_id,
-                    execution_output=term_out,
-                    additional_instructions=current_additional_instructions,
-                    api_keys=api_keys,
-                    timeout=timeout,
-                )
-                # Save next solution (.runs/<session-id>/step_<step>.<extension>)
-                write_to_path(fp=runs_dir / f"step_{step}.{source_fp.suffix}", content=eval_and_next_solution_response["code"])
-
-                # Write the next solution to the source file
+
+                # Write the initial code string to the source file path (if not preserving)
                 if not args.preserve_source:
-                    write_to_path(fp=source_fp, content=eval_and_next_solution_response["code"])
->>>>>>> c19078e3
-
-                summary_panel.session_id = session_id
+                    write_to_path(fp=source_fp, content=session_response["code"])
+
+                # Update the panels with the initial solution
+                summary_panel.session_id = session_id  # Add session id now that we have it
                 summary_panel.set_step(step=0)
                 summary_panel.update_token_counts(usage=session_response["usage"])
                 plan_panel.update(plan=session_response["plan"])
@@ -503,125 +368,45 @@
                     transition_delay=0.1,
                 )
 
-                term_out = run_evaluation(eval_command=args.eval_command)
-                eval_output_panel.update(output=term_out)
-                smooth_update(
-                    live=live,
-                    layout=layout,
-                    sections_to_update=[("eval_output", eval_output_panel.get_display())],
-                    transition_delay=0.1,
-                )
-
-<<<<<<< HEAD
-                best_solution_node = None
+                term_out = ""  # Initialize term_out for the first feedback loop
+                best_solution_node = None  # Initialize best node
+
                 for step in range(steps):
-                    if step > 0:
-                        term_out = run_evaluation(eval_command=args.eval_command)
-                        eval_output_panel.update(output=term_out)
-                        smooth_update(live, layout, [("eval_output", eval_output_panel.get_display())])
-
-                    is_last_evaluation = step == steps - 1
-
+                    # Run evaluation for the previous step's solution (or initial)
+                    term_out = run_evaluation(eval_command=args.eval_command)
+                    eval_output_panel.update(output=term_out)
+                    smooth_update(live, layout, [("eval_output", eval_output_panel.get_display())])
+
+                    # Re-read instructions from the original source (file path or string) BEFORE each suggest call
+                    current_additional_instructions = read_additional_instructions(
+                        additional_instructions=args.additional_instructions
+                    )
+
+                    # Send feedback and get next suggestion
                     eval_and_next_solution_response = evaluate_feedback_then_suggest_next_solution(
                         console=console,
                         session_id=session_id,
                         execution_output=term_out,
-                        additional_instructions=additional_instructions,
+                        additional_instructions=current_additional_instructions,  # Pass current instructions
                         api_keys=metadata_keys,  # Pass client LLM keys
                         auth_headers=auth_headers,  # Pass Weco key if logged in
                         timeout=timeout,
                     )
-=======
-            # Re-read instructions before the final feedback step
-            current_additional_instructions = read_additional_instructions(
-                additional_instructions=args.additional_instructions
-            )
-            # Ensure we pass evaluation results for the last step's generated solution
-            eval_and_next_solution_response = evaluate_feedback_then_suggest_next_solution(
-                console=console,
-                session_id=session_id,
-                execution_output=term_out,
-                additional_instructions=current_additional_instructions,
-                api_keys=api_keys,
-                timeout=timeout,
-            )
-
-            # Update the progress bar
-            summary_panel.set_step(step=steps)
-            # Update the token counts
-            summary_panel.update_token_counts(usage=eval_and_next_solution_response["usage"])
-            # No need to update the plan panel since we have finished the optimization
-            # Get the optimization session status for
-            # the best solution, its score, and the history to plot the tree
-            status_response = get_optimization_session_status(
-                console=console, session_id=session_id, include_history=True, timeout=timeout
-            )
-            # Build the metric tree
-            tree_panel.build_metric_tree(nodes=status_response["history"])
-            # No need to set any solution to unevaluated since we have finished the optimization
-            # and all solutions have been evaluated
-            # No neeed to update the current solution panel since we have finished the optimization
-            # We only need to update the best solution panel
-            # Figure out if we have a best solution so far
-            if status_response["best_result"] is not None:
-                best_solution_node = Node(
-                    id=status_response["best_result"]["solution_id"],
-                    parent_id=status_response["best_result"]["parent_id"],
-                    code=status_response["best_result"]["code"],
-                    metric=status_response["best_result"]["metric_value"],
-                    is_buggy=status_response["best_result"]["is_buggy"],
-                )
-            else:
-                best_solution_node = None
-            solution_panels.update(current_node=None, best_node=best_solution_node)
-            _, best_solution_panel = solution_panels.get_display(current_step=steps)
-
-            # Update the end optimization layout
-            final_message = (
-                f"{summary_panel.metric_name.capitalize()} {'maximized' if summary_panel.maximize else 'minimized'}! Best solution {summary_panel.metric_name.lower()} = [green]{status_response['best_result']['metric_value']}[/] 🏆"
-                if best_solution_node is not None
-                else "[red] No solution found.[/]"
-            )
-            end_optimization_layout["summary"].update(summary_panel.get_display(final_message=final_message))
-            end_optimization_layout["tree"].update(tree_panel.get_display())
-            end_optimization_layout["best_solution"].update(best_solution_panel)
-
-            # Save optimization results
-            # If the best solution does not exist or is has not been measured at the end of the optimization
-            # save the original solution as the best solution
-            best_solution_code = best_solution_node.code
-            best_solution_score = best_solution_node.metric
-            if best_solution_code is None or best_solution_score is None:
-                best_solution_content = (
-                    f"# Weco could not find a better solution\n\n{read_from_path(fp=runs_copy_source_fp, is_json=False)}"
-                )
-            else:
-                # Format score for the comment
-                best_score_str = (
-                    format_number(best_solution_score)
-                    if best_solution_score is not None and isinstance(best_solution_score, (int, float))
-                    else "N/A"
-                )
-                best_solution_content = f"# Best solution from Weco with a score of {best_score_str}\n\n{best_solution_code}"
-
-            # Save best solution to .runs/<session-id>/best.<extension>
-            write_to_path(fp=runs_dir / f"best.{source_fp.suffix}", content=best_solution_content)
-
-            # write the best solution to the source file
-            if not args.preserve_source:
-                write_to_path(fp=source_fp, content=best_solution_content)
->>>>>>> c19078e3
-
+
+                    # Update token counts for the suggest call
                     summary_panel.update_token_counts(usage=eval_and_next_solution_response["usage"])
+
+                    # Get latest status including history and best result
                     status_response = get_optimization_session_status(
                         console=console,
                         session_id=session_id,
                         include_history=True,
-                        auth_headers=auth_headers,
+                        auth_headers=auth_headers,  # Pass auth headers
                         timeout=timeout,
                     )
                     tree_panel.build_metric_tree(nodes=status_response["history"])
 
+                    # Update best solution node based on status
                     if status_response["best_result"] is not None:
                         best_solution_node = Node(
                             id=status_response["best_result"]["solution_id"],
@@ -630,11 +415,15 @@
                             metric=status_response["best_result"]["metric_value"],
                             is_buggy=status_response["best_result"]["is_buggy"],
                         )
-
-                    if is_last_evaluation or eval_and_next_solution_response.get("is_done", False):
-                        summary_panel.set_step(step=steps)
+                    # else: best_solution_node remains None or its previous value
+
+                    # Check if optimization is done (last step or API indicates completion)
+                    is_last_step = step == steps - 1
+                    if is_last_step or eval_and_next_solution_response.get("is_done", False):
+                        summary_panel.set_step(step=steps)  # Mark as complete
+                        # Update panels for final state
                         solution_panels.update(current_node=None, best_node=best_solution_node)
-                        _, best_solution_panel = solution_panels.get_display(current_step=steps)
+                        _, best_solution_panel = solution_panels.get_display(current_step=steps)  # Get final best panel
                         smooth_update(
                             live=live,
                             layout=layout,
@@ -642,41 +431,54 @@
                                 ("summary", summary_panel.get_display()),
                                 ("tree", tree_panel.get_display()),
                                 ("best_solution", best_solution_panel),
-                                ("current_solution", Panel("Optimization Complete", title="Current Solution")),
-                                ("plan", Panel("Optimization Complete", title="Plan")),
+                                (
+                                    "current_solution",
+                                    Panel("[italic]Finished[/]", title="Current Solution", border_style="dim"),
+                                ),  # Indicate finished
+                                (
+                                    "plan",
+                                    Panel("[italic]Finished[/]", title="📝 Thinking...", border_style="dim"),
+                                ),  # Indicate finished
                             ],
                             transition_delay=0.1,
                         )
-                        break
-
-                    # Prepare for next iteration
+                        break  # Exit loop
+
+                    # --- Prepare for next iteration ---
                     next_solution_code = eval_and_next_solution_response["code"]
-                    write_to_path(fp=runs_dir / f"step_{step + 1}.py", content=next_solution_code)
-                    write_to_path(fp=source_fp, content=next_solution_code)
-
+                    # Save next solution (.runs/<session-id>/step_<step>.<extension>)
+                    write_to_path(fp=runs_dir / f"step_{step + 1}{source_fp.suffix}", content=next_solution_code)
+                    # Write the next solution to the source file (if not preserving)
+                    if not args.preserve_source:
+                        write_to_path(fp=source_fp, content=next_solution_code)
+
+                    # Update panels for the next step
                     summary_panel.set_step(step=step + 1)
                     plan_panel.update(plan=eval_and_next_solution_response["plan"])
+                    # Mark the new node as unevaluated in the tree
                     tree_panel.set_unevaluated_node(node_id=eval_and_next_solution_response["solution_id"])
 
+                    # Find the current node details from the history to display its code
                     current_solution_node = None
-                    for node_data in status_response["history"]:
+                    for node_data in status_response["history"]:  # Search in the updated history
                         if node_data["solution_id"] == eval_and_next_solution_response["solution_id"]:
                             current_solution_node = Node(
                                 id=node_data["solution_id"],
                                 parent_id=node_data["parent_id"],
-                                code=node_data["code"],
+                                code=node_data["code"],  # Use code from history
                                 metric=node_data["metric_value"],
                                 is_buggy=node_data["is_buggy"],
                             )
                             break
+                    # Fallback if node somehow not in history yet (shouldn't happen ideally)
                     if current_solution_node is None:
-                        print(
-                            f"Warning: Could not find newly generated solution {eval_and_next_solution_response['solution_id']} in history."
+                        console.print(
+                            f"[yellow]Warning:[/] Could not find solution {eval_and_next_solution_response['solution_id']} in history immediately. Using code from API response."
                         )
                         current_solution_node = Node(
                             id=eval_and_next_solution_response["solution_id"],
-                            code=next_solution_code,
-                            parent_id=None,
+                            code=next_solution_code,  # Use code from suggest response
+                            parent_id=None,  # Parent might not be known here
                             metric=None,
                             is_buggy=False,
                         )
@@ -684,7 +486,8 @@
                     solution_panels.update(current_node=current_solution_node, best_node=best_solution_node)
                     current_solution_panel, best_solution_panel = solution_panels.get_display(current_step=step + 1)
 
-                    eval_output_panel.clear()
+                    eval_output_panel.clear()  # Clear eval output for next run
+
                     smooth_update(
                         live=live,
                         layout=layout,
@@ -698,43 +501,65 @@
                         ],
                         transition_delay=0.08,
                     )
-                    # term_out for next iteration is prepared by run_evaluation at start of loop
-
-                # --- Post-Loop Processing ---
-                if best_solution_node:
-                    solution_panels.update(current_node=None, best_node=best_solution_node)
-                    _, best_solution_panel = solution_panels.get_display(current_step=steps)
+                    # term_out for the *next* iteration will be prepared by run_evaluation at the start of the next loop
+
+                # --- Post-Loop Processing (after loop finishes or breaks) ---
+                # Get final status one last time if loop finished normally
+                # This ensures the tree reflects the evaluation of the last generated solution
+                if not eval_and_next_solution_response.get("is_done", False) and step == steps - 1:
+                    status_response = get_optimization_session_status(
+                        console=console,
+                        session_id=session_id,
+                        include_history=True,
+                        auth_headers=auth_headers,
+                        timeout=timeout,
+                    )
+                    tree_panel.build_metric_tree(nodes=status_response["history"])
+                    if status_response["best_result"] is not None:
+                        best_solution_node = Node(
+                            id=status_response["best_result"]["solution_id"],
+                            parent_id=status_response["best_result"]["parent_id"],
+                            code=status_response["best_result"]["code"],
+                            metric=status_response["best_result"]["metric_value"],
+                            is_buggy=status_response["best_result"]["is_buggy"],
+                        )
+
+                # Determine final best solution panel display
+                solution_panels.update(current_node=None, best_node=best_solution_node)  # Update with final best
+                _, best_solution_panel = solution_panels.get_display(current_step=steps)  # Get final best panel display
+
+                # Prepare final message for summary
+                final_message = "[red] No solution found.[/]"
+                best_solution_code = None
+                if best_solution_node and best_solution_node.metric is not None:
+                    final_message = f"{summary_panel.metric_name.capitalize()} {'maximized' if summary_panel.maximize else 'minimized'}! Best {summary_panel.metric_name.lower()} = [green]{best_solution_node.metric:.4f}[/] 🏆"
+                    best_solution_code = best_solution_node.code
+
+                # Update the end optimization layout
+                end_optimization_layout["summary"].update(summary_panel.get_display(final_message=final_message))
+                end_optimization_layout["tree"].update(tree_panel.get_display())  # Display final tree
+                end_optimization_layout["best_solution"].update(best_solution_panel)  # Display final best solution
+
+                # Prepare content for best solution file
+                if best_solution_code:
+                    best_score_str = format_number(best_solution_node.metric)
+                    best_solution_content = (
+                        f"# Best solution from Weco with score {best_score_str} ({metric_name})\n\n{best_solution_code}"
+                    )
                 else:
-                    best_solution_panel = Panel(
-                        "[italic]No improvement found.[/]", title=f"Best Solution ({metric_name})", border_style="dim"
-                    )
-
-                end_optimization_layout["summary"].update(summary_panel.get_display())
-                end_optimization_layout["tree"].update(tree_panel.get_display())
-                end_optimization_layout["best_solution"].update(best_solution_panel)
-
-                best_solution_code = best_solution_node.code if best_solution_node else None
-                best_solution_score = best_solution_node.metric if best_solution_node else None
-
-                if best_solution_code is None or best_solution_score is None:
-                    best_solution_content = (
-                        f"# Weco could not find a better solution\n\n{read_from_path(fp=runs_copy_source_fp, is_json=False)}"
-                    )
-                else:
-                    best_score_str = (
-                        format_number(best_solution_score)
-                        if best_solution_score is not None and isinstance(best_solution_score, (int, float))
-                        else "N/A"
-                    )
-                    best_solution_content = (
-                        f"# Best solution from Weco with a score of {best_score_str}\n\n{best_solution_code}"
-                    )
-
-                write_to_path(fp=runs_dir / "best.py", content=best_solution_content)
-                write_to_path(fp=source_fp, content=best_solution_content)
-
-            console.print(end_optimization_layout)
-            # --- End of the main execution block within try ---
+                    # Read original code back if no improvement was found
+                    original_code_content = read_from_path(fp=runs_copy_source_fp, is_json=False)
+                    best_solution_content = f"# Weco could not find a better solution\n\n{original_code_content}"
+
+                # Save best solution to .runs/<session-id>/best.<extension>
+                write_to_path(fp=runs_dir / f"best{source_fp.suffix}", content=best_solution_content)
+
+                # Write the best solution to the source file (if not preserving)
+                if not args.preserve_source:
+                    write_to_path(fp=source_fp, content=best_solution_content)
+
+            # --- End of Live context ---
+            console.print(end_optimization_layout)  # Print the final layout outside Live context
 
         except Exception as e:
             console.print(Panel(f"[bold red]Error: {str(e)}", title="[bold red]Error", border_style="red"))
@@ -742,7 +567,10 @@
             console.print_exception(show_locals=True)
             sys.exit(1)
 
-    # Removed the final 'else' block as commands are now required by subparsers
+    # # No final else needed as command is required by subparsers
     # else:
     #      parser.print_help()
-    #      sys.exit(1)+    #      sys.exit(1)
+
+
+# Ensure there's a newline at the end of the file if needed by convention/linters